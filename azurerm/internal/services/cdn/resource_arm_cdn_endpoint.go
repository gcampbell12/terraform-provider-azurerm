--- conflicted
+++ resolved
@@ -240,19 +240,16 @@
 	contentTypes := expandArmCdnEndpointContentTypesToCompress(d)
 	t := d.Get("tags").(map[string]interface{})
 
-<<<<<<< HEAD
 	geoFilters, err := expandCdnEndpointGeoFilters(d)
 	if err != nil {
 		return fmt.Errorf("Error expanding `geo_filter`: %s", err)
 	}
 
-=======
->>>>>>> edb42442
 	endpoint := cdn.Endpoint{
 		Location: &location,
 		EndpointProperties: &cdn.EndpointProperties{
 			ContentTypesToCompress:     &contentTypes,
-			GeoFilters:                 expandArmCdnEndpointGeoFilters(d),
+			GeoFilters:                 geoFilters,
 			IsHTTPAllowed:              &httpAllowed,
 			IsHTTPSAllowed:             &httpsAllowed,
 			IsCompressionEnabled:       &compressionEnabled,
@@ -337,18 +334,15 @@
 	contentTypes := expandArmCdnEndpointContentTypesToCompress(d)
 	t := d.Get("tags").(map[string]interface{})
 
-<<<<<<< HEAD
 	geoFilters, err := expandCdnEndpointGeoFilters(d)
 	if err != nil {
 		return fmt.Errorf("Error expanding `geo_filter`: %s", err)
 	}
 
-=======
->>>>>>> edb42442
 	endpoint := cdn.EndpointUpdateParameters{
 		EndpointPropertiesUpdateParameters: &cdn.EndpointPropertiesUpdateParameters{
 			ContentTypesToCompress:     &contentTypes,
-			GeoFilters:                 expandArmCdnEndpointGeoFilters(d),
+			GeoFilters:                 geoFilters,
 			IsHTTPAllowed:              utils.Bool(httpAllowed),
 			IsHTTPSAllowed:             utils.Bool(httpsAllowed),
 			IsCompressionEnabled:       utils.Bool(compressionEnabled),
@@ -503,11 +497,7 @@
 	return nil
 }
 
-<<<<<<< HEAD
 func expandCdnEndpointGeoFilters(d *schema.ResourceData) (*[]cdn.GeoFilter, error) {
-=======
-func expandArmCdnEndpointGeoFilters(d *schema.ResourceData) *[]cdn.GeoFilter {
->>>>>>> edb42442
 	filters := make([]cdn.GeoFilter, 0)
 
 	inputFilters := d.Get("geo_filter").([]interface{})
@@ -532,7 +522,7 @@
 		filters = append(filters, filter)
 	}
 
-	return &filters
+	return &filters, nil
 }
 
 func flattenCdnEndpointGeoFilters(input *[]cdn.GeoFilter) []interface{} {
